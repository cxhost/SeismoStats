"""This module contains functions
for the estimation of the completeness magnitude.
"""

import warnings

import numpy as np

from seismostats.analysis.bvalue.base import BValueEstimator
from seismostats.analysis.bvalue.classic import ClassicBValueEstimator
from seismostats.analysis.bvalue.utils import b_value_to_beta
from seismostats.utils._config import get_option
from seismostats.utils.binning import bin_to_precision, binning_test, get_fmd
from seismostats.utils.simulate_distributions import simulate_magnitudes_binned


def cdf_discrete_exp(
    magnitudes: np.ndarray,
    mc: float,
    delta_m: float,
    beta: float,
) -> tuple[np.ndarray, np.ndarray]:
    """
    Calculates the cumulative distribution function (CDF) for a discrete
    exponential distribution at the points of the magnitudes.

    Args:
        magnitudes: Array of magnitudes.
        mc:         Completeness magnitude.
        delta_m:    Bin size of discretized magnitudes.
        beta:       Rate parameter of the exponential distribution.

    Returns:
        x: Unique x-values of the magnitudes.
        y: Corresponding y-values of the CDF of the GR distribution.
    """

    x = np.sort(magnitudes)
    x = np.unique(x)
    y = 1 - np.exp(-beta * (x + delta_m - mc))
    return x, y


def ks_test_gr(
    magnitudes: np.ndarray,
    mc: float,
    delta_m: float,
    b_value: float,
    n: int = 10000,
    ks_ds: list | None = None,
) -> tuple[float, float, list[float]]:
    """
    Performs the Kolmogorov-Smirnov (KS) test for the Gutenberg-Richter
    distribution for a given magnitude sample and mc and b-value. When the
    p-value is below a certain threshold (e.g., 0.1), the null hypothesis that
    the sample is drawn from a Gutenberg-Richter distribution with the given
    parameters can be rejected.

    Args:
        magnitudes: Array of magnitudes.
        mc:         Completeness magnitude.
        delta_m:    Bin size of discretized magnitudes.
        b_value:    b-value of the Gutenberg-Richter law.
        n:          Number of times the KS distance is calculated from
                synthetic samples with the given parameters, used for
                estimating the p-value.
        ks_ds:      KS distances from synthetic data with the given
                paramters. If None, they will be estimated here (then, n is
                not needed).

    Returns:
        p_val:      p-value.
        ks_d_obs:   KS distance of the sample.
        ks_ds:      Array of KS distances.
    """
    if get_option("warnings") is True:
        if np.min(magnitudes) < mc - delta_m / 2:
            warnings.warn("Sample contains values below mc.")

        if len(magnitudes) == 0:
            warnings.warn("No sample given.")
            return 0, 1, []

        if len(np.unique(magnitudes)) == 1:
            warnings.warn("Sample contains only one value.")
            return 0, 1, []

    beta = b_value_to_beta(b_value)

    if ks_ds is None:
        ks_ds = []

        n_sample = len(magnitudes)
        simulated_all = simulate_magnitudes_binned(
            n * n_sample, b_value, mc, delta_m, b_parameter="b_value"
        )
        max_considered_mag = np.max([np.max(magnitudes), np.max(simulated_all)])

        x_bins = bin_to_precision(
            np.arange(mc, max_considered_mag + 3
                      / 2 * delta_m, delta_m), delta_m
        )
        x = x_bins[:-1].copy()
        x_bins -= delta_m / 2
        _, y_th = cdf_discrete_exp(
            x, mc=mc, delta_m=delta_m, beta=beta)

        for ii in range(n):
            simulated = simulated_all[n_sample * ii: n_sample * (ii + 1)]
            y_hist, _ = np.histogram(simulated, bins=x_bins)
            y_emp = np.cumsum(y_hist) / np.sum(y_hist)

            ks_d = np.max(np.abs(y_emp - y_th))
            ks_ds.append(ks_d)

    else:
        max_considered_mag = np.max(magnitudes)
        x_bins = bin_to_precision(
            np.arange(mc, max_considered_mag + 3
                      / 2 * delta_m, delta_m), delta_m
        )
        x = x_bins[:-1].copy()
        x_bins -= delta_m / 2
        _, y_th = cdf_discrete_exp(x, mc=mc, delta_m=delta_m, beta=beta)

    y_hist, _ = np.histogram(magnitudes, bins=x_bins)
    y_emp = np.cumsum(y_hist) / np.sum(y_hist)

    ks_d_obs = np.max(np.abs(y_emp - y_th))
    p_val = sum(ks_ds >= ks_d_obs) / len(ks_ds)

    return p_val, ks_d_obs, ks_ds


def estimate_mc_ks(
    magnitudes: np.ndarray,
    delta_m: float,
    mcs_test: np.ndarray | None = None,
    p_value_pass: float = 0.1,
    stop_when_passed: bool = True,
    b_value: float | None = None,
    b_method: BValueEstimator = ClassicBValueEstimator,
    n: int = 10000,
    ks_ds_list: list[list] | None = None,
    verbose: bool = False,
    **kwargs,
) -> tuple[float | None, float | None, list[float],
           list[float], list[float], list[float]]:
    """
    Returns the smallest magnitude in a given list of completeness magnitudes
    for which the KS test is passed, i.e., where the null hypothesis that the
    sample is drawn from a Gutenberg-Richter law with that mc cannot be
    rejected.

    Source:
        - Clauset, A., Shalizi, C.R. and Newman, M.E., 2009. Power-law
          distributions in empirical data. SIAM review, 51(4), pp.661-703.
        - Mizrahi, L., Nandan, S. and Wiemer, S., 2021. The effect of
          declustering on the size distribution of mainshocks. Seismological
          Society of America, 92(4), pp.2333-2342.

    Args:
        magnitudes:         Array of magnitudes to test.
        delta_m:            Bin size of discretized magnitudes. Sample has to be
                        rounded to bins beforehand).
        mcs_test:           Array of tested completeness magnitudes. If `None`,
<<<<<<< HEAD
                        it will be generated automatically based on `sample`
                        and `delta_m`.
        p_pass:             p-value threshold for the KS test. Below this value,
                        the null hypothesis that the sample is drawn from a
                        Gutenberg-Richter distribution with the given mc is
                        rejected.
        stop_when_passed:   Boolean that indicates whether to stop calculations
                        when first mc passes the test.
        verbose:            Boolean that indicates whether to print verbose
                        output.
        b_value:            If `b_value` is 'known', only estimate `mc` assuming
                        the given `b_value`.
=======
                        it will be generated automatically based on
                        ``magnitudes`` and ``delta_m``.
        p_value_pass:       p-value required to pass the test.
        stop_when_passed:   Stop calculations when first mc passes the test.
        b_value:            If ``b_value`` is 'known', only estimate ``mc``
                        assuming the given ``b_value``.
>>>>>>> 3ebec4f2
        b_method:           b-value estimator to use if b-value needs to be
                        calculated from data
        n:                  Number of number of times the KS distance is
                        calculated for estimating the p-value.
        ks_ds_list:         KS distances from synthetic data with the given
                        parameters. If `None`, they will be estimated here.
        verbose:            Boolean that indicates whether to print verbose
                        output.
        **kwargs:           Additional parameters to be passed to the b-value
                        estimator.

    Returns:
        best_mc:        ``mc`` for which the p-value is lowest.
        best_b_value:   ``b_value`` corresponding to the best ``mc``.
        mcs_test:       Tested completeness magnitudes.
        b_values_test:  Tested b-values.
        ks_ds:          KS distances.
        p_values:       Corresponding p-values.
    """

    if mcs_test is None:
        mcs_test = bin_to_precision(
            np.arange(np.min(magnitudes), np.max(magnitudes), delta_m), delta_m
        )
    else:
        # sort mcs
        mcs_test = np.sort(np.unique(mcs_test))

    # if magnitude binning is incorrect, b-value calculation will fail anyway
    if b_value is None and not binning_test(magnitudes, delta_m,
                                            check_larger_binning=False):
        raise ValueError('Magnitudes are not binned correctly.')

    if get_option("warnings") is True:
        if not binning_test(magnitudes, delta_m, check_larger_binning=False):
            warnings.warn("Magnitudes are not binned correctly. "
                          "Test might fail because of this.")
        if not binning_test(mcs_test, delta_m, check_larger_binning=False):
            warnings.warn("Mcs to test are not binned correctly. "
                          "Test might fail because of this.")

    # check if b-value is given (then b_method is not needed)
    if b_value is not None and verbose:
        print("Using given b-value instead of estimating it.")

    mcs_tested = []
    ks_ds = []
    p_values = []
    b_values_test = []
    estimator = b_method()

    for ii, mc in enumerate(mcs_test):

        if verbose:
            print(f'\nTesting mc: {mc}.')

        mc_sample = magnitudes[magnitudes >= mc - delta_m / 2]

        # if no b_value is given, estimate b_value
        if b_value is None:
            estimator.calculate(
                mc_sample, mc=mc, delta_m=delta_m, **kwargs)
            mc_b_value = estimator.b_value
        else:
            mc_b_value = b_value

        if ks_ds_list is None:
            p, ks_d, _ = ks_test_gr(mc_sample,
                                    mc=mc,
                                    delta_m=delta_m,
                                    b_value=mc_b_value,
                                    n=n)
        else:
            p, ks_d, _ = ks_test_gr(mc_sample,
                                    mc=mc,
                                    delta_m=delta_m,
                                    b_value=mc_b_value,
                                    n=n,
                                    ks_ds=ks_ds_list[ii],)

        mcs_tested.append(mc)
        ks_ds.append(ks_d)
        p_values.append(p)
        b_values_test.append(mc_b_value)

        if verbose:
            print(f'..p-value: {p}')

        if p >= p_value_pass and stop_when_passed:
            break

    p_values = np.array(p_values)

    if np.any(p_values >= p_value_pass):
        best_mc = mcs_tested[np.argmax(p_values >= p_value_pass)]
        best_b_value = b_values_test[np.argmax(p_values >= p_value_pass)]

        if verbose:
            print(f'\n\nBest mc to pass the test: {best_mc:.3f}',
                  f'\nwith a b-value of: {best_b_value:.3f}.')
    else:
        best_mc = None
        best_b_value = None

        if verbose:
            print("None of the mcs passed the test.")

    return best_mc, best_b_value, mcs_tested, b_values_test, \
        ks_ds, p_values.tolist()


def estimate_mc_maxc(
    magnitudes: np.ndarray,
    delta_m: float,
    correction_factor: float = 0.2,
) -> float:
    """
    Returns the completeness magnitude (mc) estimate using the maximum
    curvature method.

    Source:
        - Wiemer, S. and Wyss, M., 2000. Minimum magnitude of completeness
          in earthquake catalogs: Examples from Alaska, the western United
          States, and Japan. Bulletin of the Seismological Society of America,
          90(4), pp.859-869.
        - Woessner, J. and Wiemer, S., 2005. Assessing the quality of earthquake
          catalogues: Estimating the magnitude of completeness and its
          uncertainty.
          Bulletin of the Seismological Society of America, 95(2), pp.684-698.

    Args:
        magnitudes:             Array of magnitudes to test.
        delta_m:            Bin size of discretized magnitudes. Sample has to be
                        rounded to bins beforehand.
        correction_factor:  Correction factor for the maximum curvature
                method (default value after Woessner & Wiemer 2005).

    Returns:
        mc:                 Estimated completeness magnitude.
    """
    if get_option("warnings") is True:
        if not binning_test(magnitudes, delta_m, check_larger_binning=False):
            warnings.warn("Magnitudes are not binned correctly. "
                          "Test might fail because of this.")

    bins, count, _ = get_fmd(
        magnitudes=magnitudes, delta_m=delta_m, bin_position="center"
    )
    mc = bins[count.argmax()] + correction_factor
    return mc


def estimate_mc_b_stability(
        magnitudes: np.ndarray,
        delta_m: float,
        mcs_test: np.ndarray | None = None,
        stop_when_passed: bool = True,
        b_method: BValueEstimator = ClassicBValueEstimator,
        stability_range: float = 0.5,
        verbose: bool = False,
        **kwargs,
) -> tuple[float | None, float | None, list[float],
           list[float], list[float], list[float]]:
    """
    Estimates the completeness magnitude (mc) using b-value stability.

    The stability of the b-value is tested by default on half a magnitude unit
    (in line with the 5x0.1 in the orginial paper). Users can change the range
    for the stability test by changing the stability_range.

    Source:
        Woessner, J, and Stefan W. "Assessing the quality of earthquake
        catalogues: Estimating the magnitude of completeness and its
        uncertainty." Bulletin of the Seismological Society of America 95.2
        (2005): 684-698.

    Args:
        magnitudes:         Array of magnitudes.
        delta_m:            Bin size of discretized magnitudes. Sample has to be
                        rounded to bins beforehand.
        mcs_test:           Array of tested completeness magnitudes. If None,
                        it will be generated automatically based on
                        ``magnitudes`` and ``delta_m``.
        stop_when_passed:   Boolean that indicates whether to stop computation
                        when a completeness magnitude (mc) has passed the test.
        b_method:           b-value estimator to use for b-value calculation.
        stability_range:    Magnitude range to consider for the stability test.
                        Default compatible with the original definition of
                        Cao & Gao 2002.
        verbose:            Boolean that indicates whether to print verbose
                        output.
        **kwargs:           Additional parameters to be passed to the b-value
                        estimator.

    Returns:
<<<<<<< HEAD
        best_mc:    Best magnitude of completeness estimate.
        best_b:     b-value associated with best_mc.
        mcs_test:   Array of tested completeness magnitudes.
        bs:         Array of b-values associated to tested mcs.
        diff_bs:    Array of differences divided by std, associated with tested
                mcs. If a value is smaller than one, this means that the
                stability criterion is met.
=======
        best_mc:        Best magnitude of completeness estimate.
        best_b_value:   b-value associated with ``best_mc``.
        mcs_test:       Array of tested completeness magnitudes.
        b_values_test:  Array of b-values associated to tested mcs.
        diff_bs:        Array of differences divided by std, associated
                    with tested mcs. If a value is smaller than one, this
                    means that the stability criterion is met.
>>>>>>> 3ebec4f2
    """
    steps = len(np.arange(0, stability_range, delta_m))

    if mcs_test is None:
        mcs_test = np.arange(np.min(magnitudes), np.max(magnitudes), delta_m)
        mcs_test = bin_to_precision(mcs_test, delta_m)
        if len(mcs_test) <= steps:
            raise ValueError(
                "The range of magnitudes is smaller than the stability range.")
        mcs_test = mcs_test[:-steps + 1]
    else:
        mcs_test = np.array(mcs_test)
        mcs_test = mcs_test[mcs_test + stability_range <= np.max(magnitudes)]
        if len(mcs_test) < 1:
            raise ValueError(
                "The range of magnitudes is smaller than the stability range.")

    # if magnitude binning is incorrect, b-value calculation will fail anyway
    if not binning_test(magnitudes, delta_m, check_larger_binning=False):
        raise ValueError('Magnitudes are not binned correctly.')

    if get_option("warnings") is True:
        if not binning_test(mcs_test, delta_m, check_larger_binning=False):
            warnings.warn("Mcs to test are not binned correctly. "
                          "Test might fail because of this.")

    b_values_test = []
    diff_bs = []
    estimator = b_method()
    value = False
    best_mc = None
    best_b_value = None

    for ii, mc in enumerate(mcs_test):

        if verbose:
            print(f'\nTesting mc: {mc}.')

        sample_selected = magnitudes[magnitudes >= mc - delta_m / 2]

        if len(sample_selected) < 30:
            warnings.warn("Number of events above tested Mc is less than 30. "
                          "This might affect the stability test.")

        estimator.calculate(sample_selected, mc, delta_m, **kwargs)
        b = estimator.b_value
        std = estimator.std
        b_values_test.append(b)

        mc_plus = np.arange(mc, mc + stability_range, delta_m)
        mc_plus = mc_plus[mc_plus <= np.max(magnitudes)]
        b_ex = []
        for mc_p in mc_plus:
            sample_selected = magnitudes[magnitudes >= mc_p - delta_m / 2]
            estimator.calculate(sample_selected, mc_p, delta_m, **kwargs)
            b_ex.append(estimator.b_value)
        b_avg = np.sum(b_ex) / steps
        diff_b = np.abs(b_avg - b) / std
        diff_bs.append(diff_b)

        if verbose:
            print(f'..diff_b: {diff_b}')

        if diff_b <= 1:
            value = True
            if diff_b == min(diff_bs):
                best_mc = mc
                best_b_value = b_values_test[-1]
            if stop_when_passed:
                mcs_test = mcs_test[:ii + 1]
                break

    if value and verbose:
        print(f'\n\nBest mc to pass the test: {best_mc:.3f}',
              f'\nwith a b-value of: {best_b_value:.3f}.')
    elif not value:
        print("None of the mcs passed the stability test.")

    return bin_to_precision(best_mc, delta_m) if best_mc else None, \
        best_b_value, mcs_test.tolist(), b_values_test, diff_bs<|MERGE_RESOLUTION|>--- conflicted
+++ resolved
@@ -163,36 +163,24 @@
         magnitudes:         Array of magnitudes to test.
         delta_m:            Bin size of discretized magnitudes. Sample has to be
                         rounded to bins beforehand).
-        mcs_test:           Array of tested completeness magnitudes. If `None`,
-<<<<<<< HEAD
-                        it will be generated automatically based on `sample`
-                        and `delta_m`.
-        p_pass:             p-value threshold for the KS test. Below this value,
+        mcs_test:           Array of tested completeness magnitudes. If
+                        ``None``, it will be generated automatically based on
+                        ``magnitudes`` and ``delta_m``.
+        p_value_pass:       p-value threshold for the KS test. Below this value,
                         the null hypothesis that the sample is drawn from a
                         Gutenberg-Richter distribution with the given mc is
                         rejected.
-        stop_when_passed:   Boolean that indicates whether to stop calculations
-                        when first mc passes the test.
-        verbose:            Boolean that indicates whether to print verbose
-                        output.
-        b_value:            If `b_value` is 'known', only estimate `mc` assuming
-                        the given `b_value`.
-=======
-                        it will be generated automatically based on
-                        ``magnitudes`` and ``delta_m``.
-        p_value_pass:       p-value required to pass the test.
-        stop_when_passed:   Stop calculations when first mc passes the test.
+        stop_when_passed:   Whether to stop calculations when first mc
+                        passes the test.
         b_value:            If ``b_value`` is 'known', only estimate ``mc``
                         assuming the given ``b_value``.
->>>>>>> 3ebec4f2
         b_method:           b-value estimator to use if b-value needs to be
                         calculated from data
         n:                  Number of number of times the KS distance is
                         calculated for estimating the p-value.
         ks_ds_list:         KS distances from synthetic data with the given
                         parameters. If `None`, they will be estimated here.
-        verbose:            Boolean that indicates whether to print verbose
-                        output.
+        verbose:            Whether to print verbose output.
         **kwargs:           Additional parameters to be passed to the b-value
                         estimator.
 
@@ -380,15 +368,6 @@
                         estimator.
 
     Returns:
-<<<<<<< HEAD
-        best_mc:    Best magnitude of completeness estimate.
-        best_b:     b-value associated with best_mc.
-        mcs_test:   Array of tested completeness magnitudes.
-        bs:         Array of b-values associated to tested mcs.
-        diff_bs:    Array of differences divided by std, associated with tested
-                mcs. If a value is smaller than one, this means that the
-                stability criterion is met.
-=======
         best_mc:        Best magnitude of completeness estimate.
         best_b_value:   b-value associated with ``best_mc``.
         mcs_test:       Array of tested completeness magnitudes.
@@ -396,7 +375,6 @@
         diff_bs:        Array of differences divided by std, associated
                     with tested mcs. If a value is smaller than one, this
                     means that the stability criterion is met.
->>>>>>> 3ebec4f2
     """
     steps = len(np.arange(0, stability_range, delta_m))
 
