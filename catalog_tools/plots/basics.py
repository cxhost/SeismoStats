import numpy as np
import pandas as pd
import matplotlib.pyplot as plt
from typing import Optional, Union

# Own functions
from catalog_tools.utils.binning import bin_to_precision, get_cum_fmd, get_fmd


def gutenberg_richter(magnitudes: np.ndarray, b_value: float,
                      mc: float, n_mc: int) -> np.ndarray:
    """ Estimates the cumulative Gutenberg richter law (proportional to the
    complementary cumulative FMD) for a given magnitude vector.

    Args:
        magnitudes: vector of magnitudes
        b_value: theoretical b_value
        mc: completeness magnitude
        n_mc: cumulative number of all events larger than the completeness
            magnitude (n_mc = 10 ** a)
    """
    return n_mc * 10 ** (-b_value * (magnitudes - mc))


def plot_cum_fmd(
        mags: np.ndarray,
        ax: Optional[plt.Axes] = None,
        b_value: Optional[float] = None,
        mc: Optional[float] = None,
        delta_m: float = 0,
        color: Union[str, list] = 'blue',
        size: int = 3,
        grid: bool = False
) -> plt.Axes:
    """ Plots cumulative frequency magnitude distribution, optionally with a
    corresponding theoretical Gutenberg-Richter (GR) distribution (using the
    provided b-value)

    Args:
        mags    : array of magnitudes
        ax      : axis where figure should be plotted
        b_value : b-value of the theoretical GR distribution to plot
        mc      : completeness magnitude of the theoretical GR distribution
        delta_m : discretization of the magnitudes, important for the correct
                visualization of the data
        color   : color of the data. If theoretical GR distribution should be
            colored differently this should be a list with two entries
        size    : size of scattered data
        grid    : bool, include grid lines or not

    Returns:
        ax that was plotted on
    """

    mags = mags[~np.isnan(mags)]

    mags_unique, counts = np.unique(mags, return_counts=True)
    idx = np.argsort(mags_unique)
    mags_unique = mags_unique[idx[::-1]]
    counts = counts[idx[::-1]]

    if ax is None:
        ax = plt.subplots()[1]

    if b_value is not None:
        if mc is None:
            mc = min(mags)
        x = mags[mags >= mc]
        y = gutenberg_richter(x, b_value, mc, len(x))
        if type(color) is not list:
            color = [color, color]
        ax.plot(x - delta_m / 2, y, color=color[1])
        ax.scatter(mags_unique - delta_m / 2, np.cumsum(counts), s=size,
                   color=color[0], marker='s')
    else:
        ax.scatter(mags_unique - delta_m / 2, np.cumsum(counts), s=size,
                   color=color, marker='s')

    ax.set_yscale('log')
    ax.set_xlabel('Magnitude')
    ax.set_ylabel('N')

    if grid is True:
        ax.grid(True)
        ax.grid(which='minor', alpha=0.3)

    return ax


def plot_cum_fmd_classic(
        mags: np.ndarray,
        ax: Optional[plt.Axes] = None,
        b_value: Optional[float] = None,
        mc: Optional[float] = None,
        delta_m: float = 0.1,
        color: Union[str, list] = 'blue',
        size: int = 3,
        grid: bool = False,
        left: bool = False
) -> plt.Axes:
    """ Plots cumulative frequency magnitude distribution, optionally with a
    corresponding theoretical Gutenberg-Richter (GR) distribution (using the
    provided b-value). Unlike plot_cum_fmd, plots values for all bins and
    requires binning.

    Args:
        mags    : array of magnitudes
        ax      : axis where figure should be plotted
        b_value : b-value of the theoretical GR distribution to plot
        mc      : completeness magnitude of the theoretical GR distribution
        delta_m : discretization of the magnitudes, important for the correct
                visualization of the data
        color   : color of the data. If theoretical GR distribution should be
            colored differently this should be a list with two entries
        size    : size of scattered data
        grid    : bool, include grid lines or not
        left    : When True, left edges of bins are returned. When false,
                center points are returned.

    Returns:
        ax that was plotted on
    """

    mags = mags[~np.isnan(mags)]

    bins, c_counts, mags = get_cum_fmd(mags, delta_m, left=left)

    if ax is None:
        ax = plt.subplots()[1]

    if b_value is not None:
        if mc is None:
            mc = min(mags)
        x = mags[mags >= mc]
        y = gutenberg_richter(x, b_value, mc, len(x))
        if type(color) is not list:
            color = [color, color]
        if left:
            ax.plot(x - delta_m / 2, y, color=color[1])
        else:
            ax.plot(x, y, color=color[1])
        ax.scatter(bins, c_counts, s=size,
                   color=color[0], marker='s')
    else:
        ax.scatter(bins, c_counts, s=size,
                   color=color, marker='s')

    ax.set_yscale('log')
    ax.set_xlabel('Magnitude')
    ax.set_ylabel('N')

    if grid is True:
        ax.grid(True)
        ax.grid(which='minor', alpha=0.3)

    return ax


def plot_fmd(
        mags: np.ndarray,
        delta_m: float = 0,
        ax: Optional[plt.Axes] = None,
        color: str = 'blue',
        size: int = 5,
        grid: bool = False
) -> plt.Axes:
    """ Plots frequency magnitude distribution (non cumulative)

    Args:
        mags    : array of magnitudes
        delta_m : discretization of the magnitudes, important for the correct
                visualization of the data
        ax      : axis where figure should be plotted
        color   : color of the data
        size    : size of scattered data
        grid    : bool, include grid lines or not

    Returns:
        ax that was plotted on
    """

    if delta_m == 0:
        delta_m = 0.1
    mags = bin_to_precision(mags, delta_m)
    mags = np.array(mags)

    if ax is None:
        ax = plt.subplots()[1]

    mags_unique, counts = np.unique(mags, return_counts=True)

    ax.scatter(mags_unique, counts, s=size, color=color, marker='^')
    ax.set_yscale('log')
    ax.set_xlabel('Magnitude')
    ax.set_ylabel('N')

    if grid is True:
        ax.grid(True)
        ax.grid(which='minor', alpha=0.3)

    return ax


def plot_fmd_classic(
        mags: np.ndarray,
        ax: Optional[plt.Axes] = None,
        delta_m: float = 0.1,
        color: str = 'blue',
        size: int = 5,
        grid: bool = False,
        left: bool = False
) -> plt.Axes:
    """ Plots frequency magnitude distribution. Unlike plot_fmd,
    plots values for all bins and requires binning.

    Args:
        mags    : array of magnitudes
        ax      : axis where figure should be plotted
        delta_m : discretization of the magnitudes, important for the correct
                visualization of the data
        color   : color of the data.
        size    : size of scattered data
        grid    : bool, include grid lines or not
        left    : When True, left edges of bins are returned. When false,
                center points are returned.

    Returns:
        ax that was plotted on
    """

    mags = mags[~np.isnan(mags)]

    if delta_m == 0:
        delta_m = 0.1

    bins, counts, mags = get_fmd(mags, delta_m, left=left)

    if ax is None:
        ax = plt.subplots()[1]

    ax.scatter(bins, counts, s=size,
               color=color, marker='^')
    ax.set_yscale('log')
    ax.set_xlabel('Magnitude')
    ax.set_ylabel('N')

    if grid is True:
        ax.grid(True)
        ax.grid(which='minor', alpha=0.3)

    return ax


def plot_cum_count(
        cat: pd.DataFrame,
        ax: Optional[plt.Axes] = None,
        mcs: Optional[np.ndarray] = np.array([0]),
        delta_m: Optional[float] = 0.1,
) -> plt.Axes:
    """
    Plots cumulative count of earthquakes in given catalog above given Mc
    through time. Plots a line for each given Mc.

    Args:
        ax: axis where figure should be plotted
        cat: catalog given as a pandas dataframe, should contain the column
             "magnitude" and  either "time" or "year"
        mcs: the list of completeness magnitudes for which we show lines
             on the plot
        delta_m: binning precision of the magnitudes

    Returns:
        ax that was plotted on
    """
    try:
        times_list = cat["time"]
    except KeyError:
        raise Exception("Dataframe needs a 'time' column.")

    first_time, last_time = min(times_list), max(times_list)

    if ax is None:
        ax = plt.subplots()[1]

    for mc in mcs:
        cat_above_mc = cat.query(f"magnitude>={mc - delta_m / 2}")
        times = sorted(cat_above_mc["time"])
        times_adjusted = [first_time, *times, last_time]

        ax.plot(times_adjusted,
                np.arange(len(times_adjusted)) / (len(times_adjusted) - 1),
                label=f"Mc={np.round(mc, 2)}")

    ax.set_xlabel("time")
    ax.set_ylabel("count - cumulative")
    ax.legend()
    return ax


def plot_mags_in_time(
<<<<<<< HEAD
        cat: pd.DataFrame,
        ax: Optional[plt.Axes] = None,
        years: Optional[list] = None,
        mcs: Optional[list] = None
=======
    cat: pd.DataFrame,
    ax: Optional[plt.Axes] = None,
    mc_change_times: Optional[list] = None,
    mcs: Optional[list] = None,
    dot_smallest: int = 10,
    dot_largest: int = 200,
    dot_interpolation_power: int = 2
>>>>>>> 6e879b9b
) -> plt.Axes:
    """
    Creates a scatter plot, each dot is an event. Time shown on x-axis,
    magnitude shown on y-axis, but also in size of the dot.

    Optionally, adds lines that represent the change in completeness magnitude.
    For example, mc_change_times = [2000, 2005] and mcs = [3.5, 3.0] means that
    between 2000 and 2005, Mc is 3.5 and after 2005, Mc is 3.0.

    Args:
        ax: axis where figure should be plotted
        cat: catalog given as a pandas dataframe, should contain the column
             "magnitude" and  either "time" or "year"
        mc_change_times: list of points in time when Mc changes, sorted in
            increasing order, can be given as a list of datetimes or ints (yrs).
        mcs: changed values of Mc at times given in 'mc_change_times'
        dot_smallest: smallest dot size for magnitude scaling
        dot_largest:largest dot size for magnitude scaling
        dot_interpolation_power: interpolation power for scaling

    Returns:
        ax that was plotted on
    """
    year_only = False
    import datetime as dt

    try:
        times = pd.to_datetime(cat["time"])
    except KeyError:
        try:
            times = cat["year"]
            year_only = True
        except KeyError:
            raise Exception("Dataframe needs a 'year' or 'time' column.")

    if ax is None:
        ax = plt.subplots()[1]
<<<<<<< HEAD
    ax.scatter(cat_years, cat["magnitude"], cat["magnitude"] ** 2)

    if years is not None and mcs is not None:
        years.append(np.max(cat_years) + 1)
=======
    ax.scatter(times,
               cat["magnitude"],
               s=dot_size(cat["magnitude"],
                          smallest=dot_smallest,
                          largest=dot_largest,
                          interpolation_power=dot_interpolation_power),
               c="b", linewidth=0.5, alpha=0.8, edgecolor='k')

    if mc_change_times is not None and mcs is not None:
        if not year_only and type(mc_change_times[0]) == int:
            mc_change_times = [dt.datetime(x, 1, 1) for x in mc_change_times]
        if year_only and type(mc_change_times[0]) != int:
            mc_change_times = [x.year for x in mc_change_times]

        mc_change_times.append(np.max(times))
>>>>>>> 6e879b9b
        mcs.append(mcs[-1])
        ax.step(mc_change_times, mcs, where="post", c="#eb4034")

    ax.set_xlabel("time")
    ax.set_ylabel("magnitude")
    return ax


def dot_size(
        magnitudes: np.array, smallest: int = 10, largest: int = 200,
        interpolation_power: int = 1
) -> np.array:
    """Compute dot sizes proportional to a given array of magnitudes.

    The dot sizes are computed using a power interpolation between the smallest
    and largest size, with the given interpolation power.

    Args
    ----------
    magnitudes : array-like of float, shape (n_samples,)
        The magnitudes of the dots.
    smallest : float, optional (default=10)
        The size of the smallest dot, in pixels.
    largest : float, optional (default=200)
        The size of the largest dot, in pixels.
    interpolation_power : float, optional (default=1)
        The power used to interpolate between the smallest and largest size.
        A value of 1 results in a linear interpolation, while larger values
        result in a more "concave" curve.

    Returns
    -------
    sizes : ndarray of float, shape (n_samples,)
        The sizes of the dots, proportional to their magnitudes.
        The returned sizes are between `smallest` and `largest`.
    """
    if largest <= smallest:
        print(
            "largest value is not larger than smallest, "
            "setting it to whatever I think is better")
        largest = 50 * max(smallest, 2)
    smallest_mag = np.min(magnitudes)
    largest_mag = np.max(magnitudes)

    mag_norm = (magnitudes - smallest_mag) / (largest_mag - smallest_mag)
    mag_powered = np.power(mag_norm, interpolation_power)
    sizes = mag_powered * (largest - smallest) + smallest

    return sizes<|MERGE_RESOLUTION|>--- conflicted
+++ resolved
@@ -298,12 +298,6 @@
 
 
 def plot_mags_in_time(
-<<<<<<< HEAD
-        cat: pd.DataFrame,
-        ax: Optional[plt.Axes] = None,
-        years: Optional[list] = None,
-        mcs: Optional[list] = None
-=======
     cat: pd.DataFrame,
     ax: Optional[plt.Axes] = None,
     mc_change_times: Optional[list] = None,
@@ -311,7 +305,6 @@
     dot_smallest: int = 10,
     dot_largest: int = 200,
     dot_interpolation_power: int = 2
->>>>>>> 6e879b9b
 ) -> plt.Axes:
     """
     Creates a scatter plot, each dot is an event. Time shown on x-axis,
@@ -349,12 +342,7 @@
 
     if ax is None:
         ax = plt.subplots()[1]
-<<<<<<< HEAD
-    ax.scatter(cat_years, cat["magnitude"], cat["magnitude"] ** 2)
-
-    if years is not None and mcs is not None:
-        years.append(np.max(cat_years) + 1)
-=======
+
     ax.scatter(times,
                cat["magnitude"],
                s=dot_size(cat["magnitude"],
@@ -370,7 +358,6 @@
             mc_change_times = [x.year for x in mc_change_times]
 
         mc_change_times.append(np.max(times))
->>>>>>> 6e879b9b
         mcs.append(mcs[-1])
         ax.step(mc_change_times, mcs, where="post", c="#eb4034")
 
