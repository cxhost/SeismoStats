# Analysis

```{eval-rst}
.. currentmodule:: seismostats
```

## Estimating the Completeness Magnitude
```{eval-rst}
.. autosummary::
    :toctree: api/

    analysis.mc_ks
    analysis.mc_max_curvature
    analysis.mc_by_bvalue_stability
```

## Estimating b-Values

```{eval-rst}
.. autosummary::
    :toctree: api/

    analysis.estimate_b
    analysis.bvalue.shi_bolt_confidence
    analysis.bvalue.ClassicBValueEstimator
    analysis.bvalue.BPositiveBValueEstimator
    analysis.bvalue.BMorePositiveBValueEstimator
    analysis.bvalue.UtsuBValueEstimator
```

## Estimating a-Values

```{eval-rst}
.. autosummary::
    :toctree: api/

<<<<<<< HEAD
    estimate_a
    analysis.avalue.ClassicAValueEstimator
    analysis.avalue.APositiveAValueEstimator
    analysis.avalue.AMorePositiveAValueEstimator
=======
    analysis.estimate_a
    analysis.ClassicAValueEstimator
    analysis.APositiveAValueEstimator
    analysis.AMorePositiveAValueEstimator
```

## B-Significant
```{eval-rst}
.. autosummary::
    :toctree: api/

    analysis.b_significant_1D
>>>>>>> 4c214712
```

## Other
```{eval-rst}
.. autosummary::
    :toctree: api/

    analysis.bvalue.utils.make_more_incomplete
    analysis.bvalue.beta_to_b_value
    analysis.bvalue.b_value_to_beta
```<|MERGE_RESOLUTION|>--- conflicted
+++ resolved
@@ -34,12 +34,6 @@
 .. autosummary::
     :toctree: api/
 
-<<<<<<< HEAD
-    estimate_a
-    analysis.avalue.ClassicAValueEstimator
-    analysis.avalue.APositiveAValueEstimator
-    analysis.avalue.AMorePositiveAValueEstimator
-=======
     analysis.estimate_a
     analysis.ClassicAValueEstimator
     analysis.APositiveAValueEstimator
@@ -52,7 +46,6 @@
     :toctree: api/
 
     analysis.b_significant_1D
->>>>>>> 4c214712
 ```
 
 ## Other
